--- conflicted
+++ resolved
@@ -13,11 +13,9 @@
 _composite_d.pyd
 _composite.dylib
 
-<<<<<<< HEAD
 # Mac OS X noise
 .DS_Store
-=======
+
 #Script files, as users may want their own scripts.
 *.sh
-*.bat
->>>>>>> 91967363
+*.bat