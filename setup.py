#!/usr/bin/python

from distutils.core import setup, Extension
from distutils.command.build import build
from distutils.command.clean import clean
from distutils.command.build_ext import build_ext
from distutils.dir_util import remove_tree
from distutils import log
import os, os.path
import glob
import platform
import time

try:
    import py2exe
except ImportError:
    py2exe = None

# now, setup the keyword arguments for setup
# (because we don't know until runtime if py2exe is available)
setup_kwargs = {}
setup_kwargs['ext_modules'] = []
setup_kwargs['cmdclass'] = {}
setup_kwargs['options'] = {}

#
# metadata
#

setup_kwargs['name'] = 'Minecraft-Overviewer'
setup_kwargs['version'] = '0.0.0' # TODO useful version

#
# py2exe options
#

if py2exe is not None:
    setup_kwargs['console'] = ['overviewer.py']
<<<<<<< HEAD
    setup_kwargs['data_files'] = [('', ['COPYING.txt', 'README.rst', 'CONTRIBUTORS.rst'])]
=======
    setup_kwargs['data_files'] = [('textures', ['textures/lava.png', 'textures/water.png', 'textures/fire.png', 'textures/portal.png']),
                                  ('', ['COPYING.txt', 'README.rst']),
                                  ('web_assets', glob.glob('web_assets/*'))]
>>>>>>> 6dd3ac06
    setup_kwargs['zipfile'] = None
    if platform.system() == 'Windows' and '64bit' in platform.architecture():
        b = 3
    else:
        b = 1
    setup_kwargs['options']['py2exe'] = {'bundle_files' : b, 'excludes': 'Tkinter'}

#
# script, package, and data
#

setup_kwargs['packages'] = ['overviewer_core']
setup_kwargs['scripts'] = ['overviewer.py']
setup_kwargs['package_data'] = {'overviewer_core':
                                    ['data/overviewerConfig.js',
                                     'data/textures/*',
                                     'data/web_assets/*']}


#
# c_overviewer extension
#

# Third-party modules - we depend on numpy for everything
import numpy
# Obtain the numpy include directory.  This logic works across numpy versions.
try:
    numpy_include = numpy.get_include()
except AttributeError:
    numpy_include = numpy.get_numpy_include()

try:
    pil_include = os.environ['PIL_INCLUDE_DIR'].split(os.pathsep)
except:
    pil_include = []

# used to figure out what files to compile
render_modes = ['normal', 'overlay', 'lighting', 'night', 'spawn', 'cave']

c_overviewer_files = ['main.c', 'composite.c', 'iterate.c', 'endian.c', 'rendermodes.c']
c_overviewer_files += map(lambda mode: 'rendermode-%s.c' % (mode,), render_modes)
c_overviewer_files += ['Draw.c']
c_overviewer_includes = ['overviewer.h', 'rendermodes.h']

c_overviewer_files = map(lambda s: 'overviewer_core/src/'+s, c_overviewer_files)
c_overviewer_includes = map(lambda s: 'overviewer_core/src/'+s, c_overviewer_includes)

setup_kwargs['ext_modules'].append(Extension('overviewer_core.c_overviewer', c_overviewer_files, include_dirs=['.', numpy_include] + pil_include, depends=c_overviewer_includes, extra_link_args=[]))


# tell build_ext to build the extension in-place
# (NOT in build/)
setup_kwargs['options']['build_ext'] = {'inplace' : 1}
# tell the build command to only run build_ext
build.sub_commands = [('build_ext', None)]

# custom clean command to remove in-place extension
class CustomClean(clean):
    def run(self):
        # do the normal cleanup
        clean.run(self)
        
        # try to remove '_composite.{so,pyd,...}' extension,
        # regardless of the current system's extension name convention
        build_ext = self.get_finalized_command('build_ext')
        pretty_fname = build_ext.get_ext_filename('overviewer_core.c_overviewer')
        fname = pretty_fname
        if os.path.exists(fname):
            try:
                if not self.dry_run:
                    os.remove(fname)
                log.info("removing '%s'", pretty_fname)
            except OSError:
                log.warn("'%s' could not be cleaned -- permission denied",
                         pretty_fname)
        else:
            log.debug("'%s' does not exist -- can't clean it",
                      pretty_fname)

class CustomBuild(build_ext):
    def build_extensions(self):
        c = self.compiler.compiler_type
        if c == "msvc":
            # customize the build options for this compilier
            for e in self.extensions:
                e.extra_link_args.append("/MANIFEST")

        # build in place, and in the build/ tree
        self.inplace = False
        build_ext.build_extensions(self)
        self.inplace = True
        build_ext.build_extensions(self)
        

if py2exe  is not None:
# define a subclass of py2exe to build our version file on the fly
    class CustomPy2exe(py2exe.build_exe.py2exe):
        def run(self):
            try:
                import util
                f = open("overviewer_version.py", "w")
                f.write("VERSION=%r\n" % util.findGitVersion())
                f.write("BUILD_DATE=%r\n" % time.asctime())
                f.write("BUILD_PLATFORM=%r\n" % platform.processor())
                f.write("BUILD_OS=%r\n" % platform.platform())
                f.close()
                setup_kwargs['data_files'].append(('.', ['overviewer_version.py']))
            except:
                print "WARNING: failed to build overview_version file"
            py2exe.build_exe.py2exe.run(self)
    setup_kwargs['cmdclass']['py2exe'] = CustomPy2exe

setup_kwargs['cmdclass']['clean'] = CustomClean
setup_kwargs['cmdclass']['build_ext'] = CustomBuild
###

setup(**setup_kwargs)


print "\nBuild Complete"<|MERGE_RESOLUTION|>--- conflicted
+++ resolved
@@ -36,13 +36,7 @@
 
 if py2exe is not None:
     setup_kwargs['console'] = ['overviewer.py']
-<<<<<<< HEAD
     setup_kwargs['data_files'] = [('', ['COPYING.txt', 'README.rst', 'CONTRIBUTORS.rst'])]
-=======
-    setup_kwargs['data_files'] = [('textures', ['textures/lava.png', 'textures/water.png', 'textures/fire.png', 'textures/portal.png']),
-                                  ('', ['COPYING.txt', 'README.rst']),
-                                  ('web_assets', glob.glob('web_assets/*'))]
->>>>>>> 6dd3ac06
     setup_kwargs['zipfile'] = None
     if platform.system() == 'Windows' and '64bit' in platform.architecture():
         b = 3
@@ -57,8 +51,7 @@
 setup_kwargs['packages'] = ['overviewer_core']
 setup_kwargs['scripts'] = ['overviewer.py']
 setup_kwargs['package_data'] = {'overviewer_core':
-                                    ['data/overviewerConfig.js',
-                                     'data/textures/*',
+                                    ['data/textures/*',
                                      'data/web_assets/*']}
 
 
