--- conflicted
+++ resolved
@@ -6,11 +6,7 @@
   - "3.7"
   - "3.8"
 env:
-<<<<<<< HEAD
-  - MC_VERSION=1.16.1
-=======
-  - MC_VERSION=1.15 PIL_INCLUDE_DIR=.
->>>>>>> b29219fd
+  - MC_VERSION=1.16.1 PIL_INCLUDE_DIR=.
 before_install:
   - wget https://raw.githubusercontent.com/python-pillow/Pillow/master/src/libImaging/Imaging.h
   - wget https://raw.githubusercontent.com/python-pillow/Pillow/master/src/libImaging/ImagingUtils.h
