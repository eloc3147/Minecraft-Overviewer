#!/usr/bin/env python

#    This file is part of the Minecraft Overviewer.
#
#    Minecraft Overviewer is free software: you can redistribute it and/or
#    modify it under the terms of the GNU General Public License as published
#    by the Free Software Foundation, either version 3 of the License, or (at
#    your option) any later version.
#
#    Minecraft Overviewer is distributed in the hope that it will be useful,
#    but WITHOUT ANY WARRANTY; without even the implied warranty of
#    MERCHANTABILITY or FITNESS FOR A PARTICULAR PURPOSE.  See the GNU General
#    Public License for more details.
#
#    You should have received a copy of the GNU General Public License along
#    with the Overviewer.  If not, see <http://www.gnu.org/licenses/>.

import platform
import sys

if platform.system() == 'Windows':
    try:
        import ctypes
        GetConsoleProcessList = ctypes.windll.kernel32.GetConsoleProcessList
        num = GetConsoleProcessList(ctypes.byref(ctypes.c_int(0)), ctypes.c_int(1))
        if (num == 1):
            print "The Overviewer is a console program.  Please open a Windows command prompt"
            print "first and run Overviewer from there.   Further documentation is available at"
            print "http://docs.overviewer.org/\n"
            print "Press [Enter] to close this window."
            raw_input()
            sys.exit(1)

    except Exception:
        pass

if not (sys.version_info[0] == 2 and sys.version_info[1] >= 6):
    print "Sorry, the Overviewer requires at least Python 2.6 to run"
    if sys.version_info[0] >= 3:
        print "and will not run on Python 3.0 or later"
    sys.exit(1)

import os
import os.path
import re
import subprocess
import multiprocessing
import time
import logging
from overviewer_core import util

this_dir = util.get_program_path()

# make sure the c_overviewer extension is available
try:
    from overviewer_core import c_overviewer
except ImportError:
    ## if this is a frozen windows package, the following error messages about
    ## building the c_overviewer extension are not appropriate
    if hasattr(sys, "frozen"):
        print "Something has gone wrong importing the c_overviewer extension.  Please"
        print "make sure the 2008 and 2010 redistributable packages from Microsoft"
        print "are installed."
        sys.exit(1)


    ## try to find the build extension
    ext = os.path.join(this_dir, "overviewer_core", "c_overviewer.%s" % ("pyd" if platform.system() == "Windows" else "so"))
    if os.path.exists(ext):
        print "Something has gone wrong importing the c_overviewer extension.  Please"
        print "make sure it is up-to-date (clean and rebuild)"
        sys.exit(1)

    import traceback
    traceback.print_exc()

    print ""
    print "You need to compile the c_overviewer module to run Minecraft Overviewer."
    print "Run `python setup.py build`, or see the README for details."
    sys.exit(1)

from overviewer_core import textures

if hasattr(sys, "frozen"):
    pass # we don't bother with a compat test since it should always be in sync
elif "extension_version" in dir(c_overviewer):
    # check to make sure the binary matches the headers
    if os.path.exists(os.path.join(this_dir, "overviewer_core", "src", "overviewer.h")):
        with open(os.path.join(this_dir, "overviewer_core", "src", "overviewer.h")) as f:
            lines = f.readlines()
            lines = filter(lambda x: x.startswith("#define OVERVIEWER_EXTENSION_VERSION"), lines)
            if lines:
                l = lines[0]
                if int(l.split()[2].strip()) != c_overviewer.extension_version():
                    print "Please rebuild your c_overviewer module.  It is out of date!"
                    sys.exit(1)
else:
    print "Please rebuild your c_overviewer module.  It is out of date!"
    sys.exit(1)

from overviewer_core.configParser import ConfigOptionParser
from overviewer_core import optimizeimages, world, quadtree
from overviewer_core import googlemap, rendernode

# definitions of built-in custom modes
# usually because what used to be a mode became an option
# for example, night mode
builtin_custom_rendermodes = {
    'night' : {
        'parent' : 'lighting',
        'label' : 'Night',
        'description' : 'like "lighting", except at night',
        'options' : {'night' : True}
    },

    'smooth-night' : {
        'parent' : 'smooth-lighting',
        'label' : 'Smooth Night',
        'description' : 'like "lighting", except smooth and at night',
        'options' : {'night' : True}
    },
}

helptext = """
%prog [OPTIONS] <World # / Name / Path to World> <tiles dest dir>"""

def configure_logger(loglevel=logging.INFO, verbose=False):
    """Configures the root logger to our liking

    For a non-standard loglevel, pass in the level with which to configure the handler.

    For a more verbose options line, pass in verbose=True

    This function may be called more than once.

    """

    logger = logging.getLogger()

    outstream = sys.stderr

    if platform.system() == 'Windows':
        # Our custom output stream processor knows how to deal with select ANSI
        # color escape sequences
        outstream = util.WindowsOutputStream()
        formatter = util.ANSIColorFormatter(verbose)

    elif sys.stderr.isatty():
        # terminal logging with ANSI color
        formatter = util.ANSIColorFormatter(verbose)

    else:
        # Let's not assume anything. Just text.
        formatter = util.DumbFormatter(verbose)

    if hasattr(logger, 'overviewerHandler'):
        # we have already set up logging so just replace the formatter
        # this time with the new values
        logger.overviewerHandler.setFormatter(formatter)
        logger.setLevel(loglevel)

    else:
        # Save our handler here so we can tell which handler was ours if the
        # function is called again
        logger.overviewerHandler = logging.StreamHandler(outstream)
        logger.overviewerHandler.setFormatter(formatter)
        logger.addHandler(logger.overviewerHandler)
        logger.setLevel(loglevel)

def main():

    # bootstrap the logger with defaults
    configure_logger()

    try:
        cpus = multiprocessing.cpu_count()
    except NotImplementedError:
        cpus = 1
    
    avail_rendermodes = c_overviewer.get_render_modes()
    avail_north_dirs = ['lower-left', 'upper-left', 'upper-right', 'lower-right', 'auto']
    
    parser = ConfigOptionParser(usage=helptext, config="settings.py")
    parser.add_option("-V", "--version", dest="version", helptext="Displays version information and then exits", action="store_true")
    parser.add_option("-p", "--processes", dest="procs", helptext="How many worker processes to start. Default %s" % cpus, default=cpus, action="store", type="int")
    parser.add_option("-z", "--zoom", dest="zoom", helptext="Sets the zoom level manually instead of calculating it. This can be useful if you have outlier chunks that make your world too big. This value will make the highest zoom level contain (2**ZOOM)^2 tiles", action="store", type="int", advanced=True)
    parser.add_option("--regionlist", dest="regionlist", helptext="A file containing, on each line, a path to a regionlist to update. Instead of scanning the world directory for regions, it will just use this list. Normal caching rules still apply.")
    parser.add_option("--forcerender", dest="forcerender", helptext="Force re-rendering the entire map (or the given regionlist). Useful for re-rendering without deleting it.", action="store_true")
    parser.add_option("--stochastic-render", dest="stochastic_render", helptext="Rerender a non-updated tile randomly, with the given probability (between 0 and 1). Useful for incrementally updating a map with a new mode.", type="float", advanced=True, default=0.0, metavar="PROBABILITY")
    parser.add_option("--rendermodes", dest="rendermode", helptext="Specifies the render types, separated by ',', ':', or '/'. Use --list-rendermodes to list them all.", type="choice", required=True, default=avail_rendermodes[0], listify=True)
    parser.add_option("--list-rendermodes", dest="list_rendermodes", action="store_true", helptext="List available render modes and exit.", commandLineOnly=True)
    parser.add_option("--rendermode-options", dest="rendermode_options", default={}, advanced=True, helptext="Used to specify options for different rendermodes.  Only useful in a settings.py file")
    parser.add_option("--custom-rendermodes", dest="custom_rendermodes", default={}, advanced=True, helptext="Used to define custom rendermodes.  Only useful in a settings.py file")
    parser.add_option("--imgformat", dest="imgformat", helptext="The image output format to use. Currently supported: png(default), jpg.", advanced=True )
    parser.add_option("--imgquality", dest="imgquality", default=95, helptext="Specify the quality of image output when using imgformat=\"jpg\".", type="int", advanced=True)
    parser.add_option("--bg-color", dest="bg_color", helptext="Configures the background color for the GoogleMap output.  Specify in #RRGGBB format", advanced=True, type="string", default="#1A1A1A")
    parser.add_option("--optimize-img", dest="optimizeimg", helptext="If using png, perform image file size optimizations on the output. Specify 1 for pngcrush, 2 for pngcrush+advdef and 3 for pngcrush-advdef with more aggressive settings. This may double (or more) render times, but will produce up to 30% smaller images. NOTE: requires corresponding programs in $PATH or %PATH%", advanced=True)
    parser.add_option("--web-assets-hook", dest="web_assets_hook", helptext="If provided, run this function after the web assets have been copied, but before actual tile rendering begins. It should accept a MapGen object as its only argument.", action="store", metavar="FUNCTION", type="function", advanced=True)
    parser.add_option("--web-assets-path", dest="web_assets_path", helptext="Specifies a non-standard web_assets directory to use. Files here will overwrite the default web assets.", metavar="PATH", type="string", advanced=True)
    parser.add_option("--textures-path", dest="textures_path", helptext="Specifies a non-standard textures path, from which terrain.png and other textures are loaded.", metavar="PATH", type="string", advanced=True)
    parser.add_option("--check-terrain", dest="check_terrain", helptext="Prints the location and hash of terrain.png, useful for debugging terrain.png problems", action="store_true", advanced=False, commandLineOnly=True)
    parser.add_option("-q", "--quiet", dest="quiet", action="count", default=0, helptext="Print less output. You can specify this option multiple times.")
    parser.add_option("-v", "--verbose", dest="verbose", action="count", default=0, helptext="Print more output. You can specify this option multiple times.")
    parser.add_option("--skip-js", dest="skipjs", action="store_true", helptext="Don't output marker.js or regions.js")
    parser.add_option("--no-signs", dest="nosigns", action="store_true", helptext="Don't output signs to markers.js")
    parser.add_option("--north-direction", dest="north_direction", action="store", helptext="Specifies which corner of the screen north will point to. Defaults to whatever the current map uses, or lower-left for new maps. Valid options are: " + ", ".join(avail_north_dirs) + ".", type="choice", default="auto", choices=avail_north_dirs)
    parser.add_option("--changelist", dest="changelist", action="store", helptext="Output list of changed tiles to file. If the file exists, its contents will be overwritten.",advanced=True)
    parser.add_option("--changelist-format", dest="changelist_format", action="store", helptext="Output relative or absolute paths for --changelist. Only valid when --changelist is used", type="choice", default="auto", choices=["auto", "relative","absolute"],advanced=True)
    parser.add_option("--display-config", dest="display_config", action="store_true", helptext="Display the configuration parameters, but don't render the map.  Requires all required options to be specified", commandLineOnly=True)
    #parser.add_option("--write-config", dest="write_config", action="store_true", helptext="Writes out a sample config file", commandLineOnly=True)

    options, args = parser.parse_args()

    # re-configure the logger now that we've processed the command line options
    configure_logger(logging.INFO + 10*options.quiet - 10*options.verbose,
            options.verbose > 0)

    if options.version:
        try:
            import overviewer_core.overviewer_version as overviewer_version
            print "Minecraft-Overviewer %s" % overviewer_version.VERSION
            print "Git commit: %s" % overviewer_version.HASH
            print "built on %s" % overviewer_version.BUILD_DATE
            print "Build machine: %s %s" % (overviewer_version.BUILD_PLATFORM, overviewer_version.BUILD_OS)
        except Exception:
            print "version info not found"
            pass
        sys.exit(0)

    # setup c_overviewer rendermode customs / options
    for mode in builtin_custom_rendermodes:
        c_overviewer.add_custom_render_mode(mode, builtin_custom_rendermodes[mode])
    for mode in options.custom_rendermodes:
        c_overviewer.add_custom_render_mode(mode, options.custom_rendermodes[mode])
    for mode in options.rendermode_options:
        c_overviewer.set_render_mode_options(mode, options.rendermode_options[mode])
    
    
    # Expand user dir in directories strings
    if options.textures_path:
        options.textures_path = os.path.expanduser(options.textures_path)
    if options.web_assets_path:
        options.web_assets_path = os.path.expanduser(options.web_assets_path)
        
    
    if options.list_rendermodes:
        list_rendermodes()
        sys.exit(0)

    if options.check_terrain:
        import hashlib
        from overviewer_core.textures import _find_file
        if options.textures_path:
            textures._find_file_local_path = options.textures_path

        try:
            f = _find_file("terrain.png", verbose=True)
        except IOError:
            logging.error("Could not find the file terrain.png")
            sys.exit(1)

        h = hashlib.sha1()
        h.update(f.read())
        logging.info("Hash of terrain.png file is: `%s`", h.hexdigest())
        sys.exit(0)
        
    if options.advanced_help:
        parser.advanced_help()
        sys.exit(0)

    if len(args) < 1:
        logging.error("You need to give me your world number or directory")
        parser.print_help()
        list_worlds()
        sys.exit(1)
    worlddir = os.path.expanduser(args[0])

    if len(args) > 2:
        # it's possible the user has a space in one of their paths but didn't properly escape it
        # attempt to detect this case
        for start in range(len(args)):
            if not os.path.exists(args[start]):
                for end in range(start+1, len(args)+1):
                    if os.path.exists(" ".join(args[start:end])):
                        logging.warning("It looks like you meant to specify \"%s\" as your world dir or your output\n\
dir but you forgot to put quotes around the directory, since it contains spaces." % " ".join(args[start:end]))
                        sys.exit(1)

    if not os.path.exists(worlddir):
        # world given is either world number, or name
        worlds = world.get_worlds()
        
        # if there are no worlds found at all, exit now
        if not worlds:
            parser.print_help()
            logging.error("Invalid world path")
            sys.exit(1)
        
        try:
            worldnum = int(worlddir)
            worlddir = worlds[worldnum]['path']
        except ValueError:
            # it wasn't a number or path, try using it as a name
            try:
                worlddir = worlds[worlddir]['path']
            except KeyError:
                # it's not a number, name, or path
                parser.print_help()
                logging.error("Invalid world name or path")
                sys.exit(1)
        except KeyError:
            # it was an invalid number
            parser.print_help()
            logging.error("Invalid world number")
            sys.exit(1)
    
    # final sanity check for worlddir
    if not os.path.exists(os.path.join(worlddir, 'level.dat')):
        logging.error("Invalid world path -- does not contain level.dat")
        sys.exit(1)

    if len(args) < 2:
        logging.error("Where do you want to save the tiles?")
        sys.exit(1)
    elif len(args) > 2:
        parser.print_help()
        logging.error("Sorry, you specified too many arguments")
        sys.exit(1)


    destdir = os.path.expanduser(args[1])
    if options.display_config:
        # just display the config file and exit
        parser.display_config()
        sys.exit(0)


    if options.regionlist:
        regionlist = map(str.strip, open(options.regionlist, 'r'))
    else:
        regionlist = None

    if options.imgformat:
        if options.imgformat not in ('jpg','png'):
            parser.error("Unknown imgformat!")
        else:
            imgformat = options.imgformat
    else:
        imgformat = 'png'

    if options.optimizeimg:
        optimizeimg = int(options.optimizeimg)
        optimizeimages.check_programs(optimizeimg)
    else:
        optimizeimg = None

    if options.north_direction:
        north_direction = options.north_direction
    else:
        north_direction = 'auto'

    if options.changelist:
        try:
            changefile = open(options.changelist,'w+')
        except IOError as e:
            logging.error("Unable to open file %s to use for changelist." % options.changelist)
            logging.error("I/O Error: %s" % e.strerror)
            sys.exit(1)

    if options.changelist_format != "auto" and not options.changelist:
        logging.error("changelist_format specified without changelist.")
        sys.exit(1)
    if options.changelist_format == "auto":
        options.changelist_format = "relative"

    logging.info("Welcome to Minecraft Overviewer!")
    logging.debug("Current log level: {0}".format(logging.getLogger().level))
       
    useBiomeData = os.path.exists(os.path.join(worlddir, 'biomes'))
    if not useBiomeData:
        logging.info("Notice: Not using biome data for tinting")
    
    # make sure that the textures can be found
    try:
        textures.generate(path=options.textures_path)
    except IOError, e:
        logging.error(str(e))
        sys.exit(1)
    
    # First do world-level preprocessing. This scans the world hierarchy, reads
    # in the region files and caches chunk modified times, and determines the
    # chunk bounds (max and min in both dimensions)
    w = world.World(worlddir, destdir, useBiomeData=useBiomeData, regionlist=regionlist, north_direction=north_direction)
    if north_direction == 'auto':
        north_direction = w.persistentData['north_direction']
        options.north_direction = north_direction
    elif (w.persistentData['north_direction'] != north_direction and
            not options.forcerender and
            not w.persistentDataIsNew
            ):
        logging.error("Conflicting north-direction setting!")
        logging.error("Overviewer.dat gives previous north-direction as "+w.persistentData['north_direction'])
        logging.error("Requested north-direction was "+north_direction)
        logging.error("To change north-direction of an existing render, use --forcerender")
        sys.exit(1)
    
    # A couple other things we need to figure out about the world:
    w.determine_bounds()
    w.find_true_spawn()

    logging.info("Rendering the following tilesets: %s", ",".join(options.rendermode))

    bgcolor = (int(options.bg_color[1:3],16),
               int(options.bg_color[3:5],16),
               int(options.bg_color[5:7],16),
               0)

    # Create the quadtrees. There is one quadtree per rendermode requested, and
    # therefore, per output directory hierarchy of tiles. Each quadtree
    # individually computes its depth and size. The constructor computes the
    # depth of the tree, while the go() method re-arranges tiles if the current
    # depth differs from the computed depth.
    q = []
<<<<<<< HEAD
    qtree_args = {'depth' : options.zoom,
                  'imgformat' : imgformat,
                  'imgquality' : options.imgquality,
                  'optimizeimg' : optimizeimg,
                  'bgcolor' : bgcolor,
                  'forcerender' : options.forcerender,
                  }
=======
    qtree_args = {'depth' : options.zoom, 'imgformat' : imgformat, 'imgquality' : options.imgquality, 'optimizeimg' : optimizeimg, 'bgcolor' : bgcolor, 'forcerender' : options.forcerender, 'rerender_prob' : options.stochastic_render}
>>>>>>> d5941012
    for rendermode in options.rendermode:
        if rendermode == 'normal':
            qtree = quadtree.QuadtreeGen(w, destdir, rendermode=rendermode, tiledir='tiles', **qtree_args)
        else:
            qtree = quadtree.QuadtreeGen(w, destdir, rendermode=rendermode, **qtree_args)
        q.append(qtree)
    
    # Make sure the quadtrees are the correct depth
    for qtree in q:
        qtree.check_depth()

    # create the distributed render
    r = rendernode.RenderNode(q, options)
    
    # write out the map and web assets
    m = googlemap.MapGen(q, configInfo=options)
    m.go(options.procs)
    
    # render the tiles!
    r.go(options.procs)

    # finish up the map
    m.finalize()

    if options.changelist:
        changed=[]
        for tile in r.rendered_tiles:
            if options.changelist_format=="absolute":
                tile=os.path.abspath(tile)
            changed.append(tile)
            for zl in range(q[0].p - 1):
                tile=os.path.dirname(tile)
                changed.append("%s.%s" % (tile, imgformat))
        #Quick and nasty way to remove duplicate entries
        changed=list(set(changed))
        changed.sort()
        for path in changed:
            changefile.write("%s\n" % path)
        changefile.close()

def list_rendermodes():
    "Prints out a pretty list of supported rendermodes"
    
    def print_mode_tree(line_max, mode, prefix='', last=False):
        "Prints out a mode tree for the given mode, with an indent."
        
        try:
            info = c_overviewer.get_render_mode_info(mode)
        except ValueError:
            info = {}
        
        print prefix + '+-',  mode,
        
        if 'description' in info:
            print " " * (line_max - len(prefix) - len(mode) - 2),
            print info['description']
        else:
            print
        
        children = c_overviewer.get_render_mode_children(mode)
        for child in children:
            child_last = (child == children[-1])
            if last:
                child_prefix = '  '
            else:
                child_prefix = '| '
            print_mode_tree(line_max, child, prefix=prefix + child_prefix, last=child_last)
    
    avail_rendermodes = c_overviewer.get_render_modes()
    line_lengths = {}
    parent_modes = []
    for mode in avail_rendermodes:
        inherit = c_overviewer.get_render_mode_inheritance(mode)
        if not inherit[0] in parent_modes:
            parent_modes.append(inherit[0])
        line_lengths[mode] = 2 * len(inherit) + 1 + len(mode)
    
    line_length = max(line_lengths.values())
    for mode in parent_modes:
        print_mode_tree(line_length, mode, last=(mode == parent_modes[-1]))

def list_worlds():
    "Prints out a brief summary of saves found in the default directory"
    print 
    worlds = world.get_worlds()
    if not worlds:
        print 'No world saves found in the usual place'
        return
    print "Detected saves:"

    # get max length of world name
    worldNameLen = max([len(str(x)) for x in worlds] + [len("World")])

    formatString = "%-" + str(worldNameLen) + "s | %-8s | %-8s | %-16s "
    print formatString % ("World", "Size", "Playtime", "Modified")
    print formatString % ("-"*worldNameLen, "-"*8, "-"*8, '-'*16)
    for name, info in sorted(worlds.iteritems()):
        if isinstance(name, basestring) and name.startswith("World") and len(name) == 6:
            try:
                world_n = int(name[-1])
                # we'll catch this one later, when it shows up as an
                # integer key
                continue
            except ValueError:
                pass
        timestamp = time.strftime("%Y-%m-%d %H:%M",
                                  time.localtime(info['LastPlayed'] / 1000))
        playtime = info['Time'] / 20
        playstamp = '%d:%02d' % (playtime / 3600, playtime / 60 % 60)
        size = "%.2fMB" % (info['SizeOnDisk'] / 1024. / 1024.)
        print formatString % (name, size, playstamp, timestamp)


if __name__ == "__main__":
    multiprocessing.freeze_support()
    try:
        main()
    except Exception, e:
        logging.exception("""An error has occurred. This may be a bug. Please let us know!
See http://docs.overviewer.org/en/latest/index.html#help

This is the error that occurred:""")<|MERGE_RESOLUTION|>--- conflicted
+++ resolved
@@ -421,17 +421,14 @@
     # depth of the tree, while the go() method re-arranges tiles if the current
     # depth differs from the computed depth.
     q = []
-<<<<<<< HEAD
     qtree_args = {'depth' : options.zoom,
                   'imgformat' : imgformat,
                   'imgquality' : options.imgquality,
                   'optimizeimg' : optimizeimg,
                   'bgcolor' : bgcolor,
                   'forcerender' : options.forcerender,
+                  'rerender_prob' : options.stochastic_render
                   }
-=======
-    qtree_args = {'depth' : options.zoom, 'imgformat' : imgformat, 'imgquality' : options.imgquality, 'optimizeimg' : optimizeimg, 'bgcolor' : bgcolor, 'forcerender' : options.forcerender, 'rerender_prob' : options.stochastic_render}
->>>>>>> d5941012
     for rendermode in options.rendermode:
         if rendermode == 'normal':
             qtree = quadtree.QuadtreeGen(w, destdir, rendermode=rendermode, tiledir='tiles', **qtree_args)
