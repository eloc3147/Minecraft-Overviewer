--- conflicted
+++ resolved
@@ -235,7 +235,6 @@
             rendermodes = options.rendermodes.replace("-","_").split(",")
 
         # Now for some good defaults
-<<<<<<< HEAD
         renders = {}
         for rm in rendermodes:
             renders["world-" + rm] = {
@@ -243,14 +242,7 @@
                     "title": "Overviewer Render (%s)" % rm,
                     "rendermode": rm,
                     }
-        mw_parser.set_config_item("render", renders)
-=======
-        mw_parser.set_config_item("renders", {'world': {
-                'worldname': 'world',
-                'title': 'Overviewer Render',
-                'rendermode': 'normal',
-            }})
->>>>>>> 14306f7e
+        mw_parser.set_config_item("renders", renders)
 
     else:
         if options.rendermodes:
