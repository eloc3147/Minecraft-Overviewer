--- conflicted
+++ resolved
@@ -26,11 +26,8 @@
 import logging
 import util
 import cPickle
-<<<<<<< HEAD
 import stat
-=======
 from time import gmtime, strftime
->>>>>>> 6b083bcc
 
 from PIL import Image
 
