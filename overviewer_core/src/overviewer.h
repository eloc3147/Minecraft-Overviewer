--- conflicted
+++ resolved
@@ -33,11 +33,7 @@
 
 // increment this value if you've made a change to the c extesion
 // and want to force users to rebuild
-<<<<<<< HEAD
-#define OVERVIEWER_EXTENSION_VERSION 57
-=======
 #define OVERVIEWER_EXTENSION_VERSION 62
->>>>>>> 522ee282
 
 /* Python PIL, and numpy headers */
 #include <Python.h>
