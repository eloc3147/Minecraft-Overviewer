--- conflicted
+++ resolved
@@ -31,11 +31,7 @@
 
 // increment this value if you've made a change to the c extension
 // and want to force users to rebuild
-<<<<<<< HEAD
-#define OVERVIEWER_EXTENSION_VERSION 92
-=======
 #define OVERVIEWER_EXTENSION_VERSION 96
->>>>>>> 6b2be163
 
 #include <stdbool.h>
 #include <stdint.h>
