--- conflicted
+++ resolved
@@ -1720,14 +1720,9 @@
 
 # double slabs and slabs
 # these wooden slabs are unobtainable without cheating, they are still
-<<<<<<< HEAD
-# here because lots of pre-1.3 worlds use this blocks
-@material(blockid=[43, 44, 181, 182, 204, 205], data=list(range(16)), transparent=(44,182,205), solid=True)
-=======
 # here because lots of pre-1.3 worlds use this blocks, add prismarine slabs
-@material(blockid=((43, 44, 181, 182, 204, 205) + tuple(range(11340,11359))), data=range(16),
-          transparent=((44, 182, 205) + tuple(range(11340,11359)) ), solid=True)
->>>>>>> 522ee282
+@material(blockid=[43, 44, 181, 182, 204, 205] + list(range(11340,11359)), data=list(range(16)),
+          transparent=[44, 182, 205] + list(range(11340,11359)), solid=True)
 def slabs(self, blockid, data):
     if blockid == 44 or blockid == 182: 
         texture = data & 7
@@ -1924,13 +1919,8 @@
 # monster spawner
 block(blockid=52, top_image="assets/minecraft/textures/block/spawner.png", transparent=True)
 
-<<<<<<< HEAD
-# wooden, cobblestone, red brick, stone brick, netherbrick, sandstone, spruce, birch, jungle, quartz, and red sandstone stairs.
-@material(blockid=[53,67,108,109,114,128,134,135,136,156,163,164,180,203], data=list(range(128)), transparent=True, solid=True, nospawn=True)
-=======
 # wooden, cobblestone, red brick, stone brick, netherbrick, sandstone, spruce, birch, jungle, quartz, red sandstone and (dark) prismarine stairs.
-@material(blockid=[53,67,108,109,114,128,134,135,136,156,163,164,180,203,11337,11338,11339], data=range(128), transparent=True, solid=True, nospawn=True)
->>>>>>> 522ee282
+@material(blockid=[53,67,108,109,114,128,134,135,136,156,163,164,180,203,11337,11338,11339], data=list(range(128)), transparent=True, solid=True, nospawn=True)
 def stairs(self, blockid, data):
     # preserve the upside-down bit
     upside_down = data & 0x4
