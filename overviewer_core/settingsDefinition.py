--- conflicted
+++ resolved
@@ -79,11 +79,8 @@
             "crop": Setting(required=False, validator=validateCrop, default=None),
             "changelist": Setting(required=False, validator=validateStr, default=None),
             "markers": Setting(required=False, validator=validateMarkers, default=[]),
-<<<<<<< HEAD
             "overlay": Setting(required=False, validator=validateOverlays, default=[]),
-=======
             "showspawn": Setting(required=False, validator=validateBool, default=True),
->>>>>>> 9a8aa686
 
             # Remove this eventually (once people update their configs)
             "worldname": Setting(required=False, default=None,
