--- conflicted
+++ resolved
@@ -114,11 +114,7 @@
 # This maps terainids to 16x16 images
 terrain_images = _split_terrain(_get_terrain_image())
 
-<<<<<<< HEAD
-def transform_image(img):
-=======
-def _transform_image(img, blockID=None):
->>>>>>> 4dc1f70a
+def transform_image(img, blockID=None):
     """Takes a PIL image and rotates it left 45 degrees and shrinks the y axis
     by a factor of 2. Returns the resulting image, which will be 24x12 pixels
 
@@ -151,11 +147,7 @@
     newimg = img.transform((24,12), Image.AFFINE, transform)
     return newimg
 
-<<<<<<< HEAD
-def transform_image_side(img):
-=======
-def _transform_image_side(img, blockID=None):
->>>>>>> 4dc1f70a
+def transform_image_side(img, blockID=None):
     """Takes an image and shears it for the left side of the cube (reflect for
     the right side)"""
 
@@ -194,21 +186,13 @@
     """
     img = Image.new("RGBA", (24,24), (38,92,255,0))
 
-<<<<<<< HEAD
-    top = transform_image(top)
-=======
-    top = _transform_image(top, blockID)
->>>>>>> 4dc1f70a
+    top = transform_image(top, blockID)
 
     if not side:
         img.paste(top, (0,0), top)
         return img
 
-<<<<<<< HEAD
-    side = transform_image_side(side)
-=======
-    side = _transform_image_side(side, blockID)
->>>>>>> 4dc1f70a
+    side = transform_image_side(side, blockID)
 
     otherside = side.transpose(Image.FLIP_LEFT_RIGHT)
     
